--- conflicted
+++ resolved
@@ -167,15 +167,12 @@
 
         IsModifier = isModifier == true;
         IsModifierReason = isModifierReason;
-<<<<<<< HEAD
-=======
 
         // TODO: https://www.hl7.org/fhir/elementdefinition-definitions.html#ElementDefinition.isSummary
         // has a lot of rules regarding when things should be summary that are not followed - it would be
         // nice to implement it here, but it requires traversing parent nodes that we do note have access
         // to.  For now, we'll just assume that if the element is marked as summary, it should be and file
         // a ticket to ask for corrections to the spec.
->>>>>>> 8f1358c2
         IsSummary = isSummary == true;
         IsMustSupport = isMustSupport == true;
         _inDifferential = false;
